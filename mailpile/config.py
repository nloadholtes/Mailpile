import copy
try:
    import cPickle
except ImportError:
    import pickle as cPickle
import io
import json
import os
import re
<<<<<<< HEAD
try:
    import ConfigParser
except ImportError:
    import configparser as ConfigParser
from gettext import translation, gettext
=======
import ConfigParser
from gettext import translation, gettext, NullTranslations
>>>>>>> 7d478655

try:
    from urllib import quote, unquote
except ImportError:
    from urllib.parse import quote, unquote

import mailpile.util
from mailpile.commands import Rescan
from mailpile.httpd import HttpWorker
from mailpile.mailutils import MBX_ID_LEN, OpenMailbox, IncrementalMaildir
from mailpile.search import MailIndex
from mailpile.util import *
from mailpile.ui import Session, BackgroundInteraction
from mailpile.vcard import SimpleVCard, VCardStore
from mailpile.workers import Worker, DumbWorker, Cron


# i18n helper
_ = gettext


class InvalidKeyError(ValueError):
    pass


class CommentedEscapedConfigParser(ConfigParser.RawConfigParser):
    """
    This is a ConfigParser that allows embedded comments and safely escapes
    and encodes/decodes values that include funky characters.

    >>> cfg.sys.debug = u'm\\xe1ny\\nlines\\nof\\nbelching  '
    >>> cecp = CommentedEscapedConfigParser()
    >>> cecp.readfp(io.BytesIO(cfg.as_config_bytes()))
    >>> cecp.get('config/sys: Technical system settings', 'debug'
    ...          ) == cfg.sys.debug
    True

    >>> cecp.items('config/sys: Technical system settings')
    [(u'debug', u'm\\xe1ny\\nlines\\nof\\nbelching  ')]
    """
    def set(self, section, key, value, comment):
        key = unicode(key).encode('utf-8')
        section = unicode(section).encode('utf-8')
        value = quote(unicode(value).encode('utf-8'), safe=' /')
        if value.endswith(' '):
            value = value[:-1] + '%20'
        if comment:
            pad = ' ' * (25 - len(key) - len(value)) + ' ; '
            value = '%s%s%s' % (value, pad, comment)
        return ConfigParser.RawConfigParser.set(self, section, key, value)

    def get(self, section, key):
        key = unicode(key).encode('utf-8')
        section = unicode(section).encode('utf-8')
        value = ConfigParser.RawConfigParser.get(self, section, key)
        return unquote(value).decode('utf-8')

    def items(self, section):
        return [(k.decode('utf-8'), unquote(i).decode('utf-8')) for k, i
                in ConfigParser.RawConfigParser.items(self, section)]


def _MakeCheck(pcls, rules):
    class CD(pcls):
        _RULES = rules
    return CD


def _BoolCheck(value):
    """
    Convert common yes/no strings into booleal values.

    >>> _BoolCheck('yes')
    True
    >>> _BoolCheck('no')
    False

    >>> _BoolCheck('true')
    True
    >>> _BoolCheck('false')
    False

    >>> _BoolCheck('on')
    True
    >>> _BoolCheck('off')
    False

    >>> _BoolCheck('wiggle')
    Traceback (most recent call last):
        ...
    ValueError: Invalid boolean: wiggle
    """
    if value in (True, False):
        return value
    if value.lower() in ('1', 'true', 'yes', 'on',
                         _('true'), _('yes'), _('on')):
        return True
    if value.lower() in ('0', 'false', 'no', 'off',
                         _('false'), _('no'), _('off')):
        return False
    raise ValueError(_('Invalid boolean: %s') % value)


def _SlugCheck(slug, allow=''):
    """
    Verify that a string is a valid URL slug.

    >>> _SlugCheck('_Foo-bar.5')
    '_foo-bar.5'

    >>> _SlugCheck('Bad Slug')
    Traceback (most recent call last):
        ...
    ValueError: Invalid URL slug: Bad Slug

    >>> _SlugCheck('Bad/Slug')
    Traceback (most recent call last):
        ...
    ValueError: Invalid URL slug: Bad/Slug
    """
    if not slug == CleanText(unicode(slug),
                             banned=(CleanText.NONDNS.replace(allow, ''))
                             ).clean:
        raise ValueError(_('Invalid URL slug: %s') % slug)
    return slug.lower()


def _SlashSlugCheck(slug):
    """
    Verify that a string is a valid URL slug (slashes allowed).

    >>> _SlashSlugCheck('Okay/Slug')
    'okay/slug'
    """
    return _SlugCheck(slug, allow='/')


def _HostNameCheck(host):
    """
    Verify that a string is a valid host-name, return it lowercased.

    >>> _HostNameCheck('foo.BAR.baz')
    'foo.bar.baz'

    >>> _HostNameCheck('127.0.0.1')
    '127.0.0.1'

    >>> _HostNameCheck('not/a/hostname')
    Traceback (most recent call last):
        ...
    ValueError: Invalid hostname: not/a/hostname
    """
    # FIXME: Check DNS?
    if not unicode(host) == CleanText(unicode(host),
                                      banned=CleanText.NONDNS).clean:
        raise ValueError(_('Invalid hostname: %s') % host)
    return str(host).lower()


def _B36Check(b36val):
    """
    Verify that a string is a valid path base-36 integer.

    >>> _B36Check('aa')
    'aa'

    >>> _B36Check('.')
    Traceback (most recent call last):
        ...
    ValueError: invalid ...
    """
    int(b36val, 36)
    return str(b36val).lower()


def _PathCheck(path):
    """
    Verify that a string is a valid path, make it absolute.

    >>> _PathCheck('/etc/../')
    '/'

    >>> _PathCheck('/no/such/path')
    Traceback (most recent call last):
        ...
    ValueError: File/directory does not exist: /no/such/path
    """
    path = os.path.expanduser(path)
    if not os.path.exists(path):
        raise ValueError(_('File/directory does not exist: %s') % path)
    return os.path.abspath(path)


def _FileCheck(path):
    """
    Verify that a string is a valid path to a file, make it absolute.

    >>> _FileCheck('/etc/../etc/passwd')
    '/etc/passwd'

    >>> _FileCheck('/')
    Traceback (most recent call last):
        ...
    ValueError: Not a file: /
    """
    path = _PathCheck(path)
    if not os.path.isfile(path):
        raise ValueError(_('Not a file: %s') % path)
    return path


def _DirCheck(path):
    """
    Verify that a string is a valid path to a directory, make it absolute.

    >>> _DirCheck('/etc/../')
    '/'

    >>> _DirCheck('/etc/passwd')
    Traceback (most recent call last):
        ...
    ValueError: Not a directory: /etc/passwd
    """
    path = _PathCheck(path)
    if not os.path.isdir(path):
        raise ValueError(_('Not a directory: %s') % path)
    return path


def _NewPathCheck(path):
    """
    Verify that a string is a valid path to a directory, make it absolute.

    >>> _NewPathCheck('/magic')
    '/magic'

    >>> _NewPathCheck('/no/such/path/magic')
    Traceback (most recent call last):
        ...
    ValueError: File/directory does not exist: /no/such/path
    """
    _PathCheck(os.path.dirname(path))
    return os.path.abspath(path)


class IgnoreValue(Exception):
    pass


def _IgnoreCheck(data):
    raise IgnoreValue()


def RuledContainer(pcls):
    """
    Factory for abstract 'container with rules' class. See ConfigDict for
    details, examples and tests.
    """

    class RC(pcls):
        RULE_COMMENT = 0
        RULE_CHECKER = 1
        # Reserved ...
        RULE_DEFAULT = -1
        RULE_CHECK_MAP = {
           bool: _BoolCheck,
           'bool': _BoolCheck,
           'b36': _B36Check,
           'dir': _DirCheck,
           'directory': _DirCheck,
           'ignore': _IgnoreCheck,
           'email': unicode,  # FIXME: Make more strict
           'False': False, 'false': False,
           'file': _FileCheck,
           'float': float,
           'hostname': _HostNameCheck,
           'int': int,
           'long': long,
           'multiline': unicode,
           'mailroute': unicode,  # FIXME: Make more strict
           'new file': _NewPathCheck,
           'new dir': _NewPathCheck,
           'new directory': _NewPathCheck,
           'path': _PathCheck,
           str: unicode,
           'slashslug': _SlashSlugCheck,
           'slug': _SlugCheck,
           'str': unicode,
           'True': True, 'true': True,
           'timestamp': long,
           'unicode': unicode,
           'url': unicode,  # FIXME: Make more strict
        }
        _NAME = 'container'
        _RULES = None

        def __init__(self, *args, **kwargs):
            rules = kwargs.get('_rules', self._RULES or {})
            self._name = kwargs.get('_name', self._NAME)
            self._comment = kwargs.get('_comment', None)
            for kw in ('_rules', '_comment', '_name'):
                if kw in kwargs:
                    del kwargs[kw]

            pcls.__init__(self)
            self._key = self._name
            self.set_rules(rules)
            self.update(*args, **kwargs)

        def __str__(self):
            return json.dumps(self, sort_keys=True, indent=2)

        def __unicode__(self):
            return json.dumps(self, sort_keys=True, indent=2)

        def as_config_bytes(self, private=True):
            of = io.BytesIO()
            self.as_config(private=private).write(of)
            return of.getvalue()

        def as_config(self, config=None, private=True):
            config = config or CommentedEscapedConfigParser()
            section = self._name
            if self._comment:
                section += ': %s' % self._comment
            added_section = False

            keys = self.rules.keys()
            ignore = self.ignored_keys() | set(['_any'])
            if not keys or '_any' in keys:
                keys.extend(self.keys())
            keys = [k for k in sorted(set(keys)) if k not in ignore]
            set_keys = set(self.keys())

            for key in keys:
                if not hasattr(self[key], 'as_config'):
                    if key in self.rules:
                        comment = _(self.rules[key][self.RULE_COMMENT])
                    else:
                        comment = ''
                    value = unicode(self[key])
                    if value is not None and value != '':
                        if key not in set_keys:
                            key = ';' + key
                            comment = '(default) ' + comment
                        if comment:
                            pad = ' ' * (30 - len(key) - len(value)) + ' ; '
                        else:
                            pad = ''
                        if not added_section:
                            config.add_section(str(section))
                            added_section = True
                        config.set(section, key, value, comment)
            for key in keys:
                if hasattr(self[key], 'as_config'):
                    self[key].as_config(config=config)

            return config

        def reset(self, rules=True, data=True):
            raise Exception(_('Override this'))

        def set_rules(self, rules):
            assert(isinstance(rules, dict))
            self.reset()
            for key, rule in rules.iteritems():
                self.add_rule(key, rule)

        def add_rule(self, key, rule):
            assert(isinstance(rule, (list, tuple)))
            assert(key == CleanText(key, banned=CleanText.NONVARS).clean)
            assert(not hasattr(self, key))
            rule = list(rule[:])
            self.rules[key] = rule
            check = rule[self.RULE_CHECKER]
            try:
                check = self.RULE_CHECK_MAP.get(check, check)
                rule[self.RULE_CHECKER] = check
            except TypeError:
                pass

            name = '%s/%s' % (self._name, key)
            comment = rule[self.RULE_COMMENT]
            value = rule[self.RULE_DEFAULT]

            if type(check) == dict:
                check_rule = rule[:]
                check_rule[self.RULE_DEFAULT] = None
                check_rule[self.RULE_CHECKER] = _MakeCheck(ConfigDict, check)
                check_rule = {'_any': check_rule}
            else:
                check_rule = None

            if isinstance(value, dict):
                rule[self.RULE_CHECKER] = False
                if check_rule:
                    pcls.__setitem__(self, key, ConfigDict(_name=name,
                                                           _comment=comment,
                                                           _rules=check_rule))
                else:
                    pcls.__setitem__(self, key, ConfigDict(_name=name,
                                                           _comment=comment,
                                                           _rules=value))

            elif isinstance(value, list):
                rule[self.RULE_CHECKER] = False
                if check_rule:
                    pcls.__setitem__(self, key, ConfigList(_name=name,
                                                           _comment=comment,
                                                           _rules=check_rule))
                else:
                    pcls.__setitem__(self, key, ConfigList(_name=name,
                                                           _comment=comment,
                                                           _rules={
                        '_any': [rule[self.RULE_COMMENT], check, None]
                    }))

            elif not isinstance(value, (type(None), int, long, bool,
                                        float, str, unicode)):
                raise TypeError(_('Invalid type for default %s = %s'
                                 ) % (name, value))

        def __fixkey__(self, key):
            return key

        def get_rule(self, key):
            key = self.__fixkey__(key)
            if key not in self.rules:
                if '_any' in self.rules:
                    return self.rules['_any']
                raise InvalidKeyError(_('Invalid key for %s: %s'
                                       ) % (self._name, key))
            return self.rules[key]

        def ignored_keys(self):
            return set([k for k in self.rules
                        if self.rules[k][self.RULE_CHECKER] == _IgnoreCheck])

        def walk(self, path, parent=0):
            if '.' in path:
                sep = '.'
            else:
                sep = '/'
            path_parts = path.split(sep)
            cfg = self
            if parent:
                vlist = path_parts[-parent:]
                path_parts[-parent:] = []
            else:
                vlist = []
            for part in path_parts:
                cfg = cfg[part]
            if parent:
                return tuple([cfg] + vlist)
            else:
                return cfg

        def get(self, key, default=None):
            key = self.__fixkey__(key)
            if key in self:
                return pcls.__getitem__(self, key)
            if default is None and key in self.rules:
                return self.rules[key][self.RULE_DEFAULT]
            return default

        def __getitem__(self, key):
            key = self.__fixkey__(key)
            if key in self.rules or '_any' in self.rules:
                return self.get(key)
            return pcls.__getitem__(self, key)

        def __getattr__(self, attr, default=None):
            try:
                rules = self.__getattribute__('rules')
            except AttributeError:
                rules = {}
            if self.__fixkey__(attr) in rules or '_any' in rules:
                return self[attr]
            else:
                return self.__getattribute__(attr)

        def __setattr__(self, attr, value):
            try:
                rules = self.__getattribute__('rules')
            except AttributeError:
                rules = {}
            if self.__fixkey__(attr) in rules:
                self.__setitem__(attr, value)
            else:
                pcls.__setattr__(self, attr, value)

        def __passkey__(self, key, value):
            if hasattr(value, '__passkey__'):
                value._key = key
                value._name = '%s/%s' % (self._name, key)

        def __passkey_recurse__(self, key, value):
            if hasattr(value, '__passkey__'):
                if isinstance(value, (list, tuple)):
                    for k in range(0, len(value)):
                        value.__passkey__(value.__fixkey__(k), value[k])
                elif isinstance(value, dict):
                    for k in value:
                        value.__passkey__(value.__fixkey__(k), value[k])

        def __createkey_and_setitem__(self, key, value):
            pcls.__setitem__(self, key, value)

        def __setitem__(self, key, value):
            key = self.__fixkey__(key)
            checker = self.get_rule(key)[self.RULE_CHECKER]
            if not checker is True:
                if checker is False:
                    raise ValueError(_('Modifying %s/%s is not allowed'
                                      ) % (self._name, key))
                if isinstance(checker, (list, set, tuple)):
                    if value not in checker:
                        raise ValueError(_('Invalid value for %s/%s: %s'
                                          ) % (self._name, key, value))
                elif isinstance(checker, (type, type(RuledContainer))):
                    try:
                        value = checker(value)
                    except (IgnoreValue):
                        return
                    except (ValueError, TypeError):
                        raise ValueError(_('Invalid value for %s/%s: %s'
                                          ) % (self._name, key, value))
                else:
                    raise Exception(_('Unknown constraint for %s/%s: %s'
                                     ) % (self._name, key, checker))
            self.__passkey__(key, value)
            self.__createkey_and_setitem__(key, value)
            self.__passkey_recurse__(key, value)

        def extend(self, src):
            for val in src:
                self.append(val)

        def __iadd__(self, src):
            self.extend(src)
            return self

    return RC


class ConfigList(RuledContainer(list)):
    """
    A sanity-checking, self-documenting list of program settings.

    Instances of this class are usually contained within a ConfigDict.

    >>> lst = ConfigList(_rules={'_any': ['We only like ints', int, 0]})
    >>> lst.append('1')
    '0'
    >>> lst.extend([2, '3'])
    >>> lst
    [1, 2, 3]

    >>> lst += ['1', '2']
    >>> lst
    [1, 2, 3, 1, 2]

    >>> lst.extend(range(0, 100))
    >>> lst['c'] == lst[int('c', 36)]
    True
    """
    def reset(self, rules=True, data=True):
        if rules:
            self.rules = {}
        if data:
            self[:] = []

    def __createkey_and_setitem__(self, key, value):
        if key == len(self):
            list.append(self, value)
        else:
            list.__setitem__(self, key, value)

    def append(self, value):
        list.append(self, None)
        try:
            self[len(self) - 1] = value
            return b36(len(self) - 1)
        except:
            self[len(self) - 1:] = []
            raise

    def __passkey__(self, key, value):
        if hasattr(value, '__passkey__'):
            key = b36(key).lower()
            value._key = key
            value._name = '%s/%s' % (self._name, key)

    def __fixkey__(self, key):
        if isinstance(key, (str, unicode)):
            try:
                key = int(key, 36)
            except ValueError:
                pass
        return key

    def __getitem__(self, key):
        return list.__getitem__(self, self.__fixkey__(key))

    def keys(self):
        def fmt_key(k):
            f = b36(i).lower()
            return (len(f) < 4) and ('0000' + f)[-4:] or f
        return [fmt_key(i) for i in range(0, len(self))]

    def values(self):
        return self[:]

    def update(self, *args):
        for l in args:
            l = list(l)
            for i in range(0, len(self)):
                self[i] = l[i]
            for i in range(len(self), len(l)):
                self.append(l[i])


class ConfigDict(RuledContainer(dict)):
    """
    A sanity-checking, self-documenting dictionary of program settings.

    The object must be initialized with a dictionary which describes in
    a structured way what variables exist, what their legal values are,
    and what their defaults are and what they are for.

    Each variable definition expects three values:
       1. A human readable description of what the variable is
       2. A data type / sanity check
       3. A default value

    If the sanity check is itself a dictionary of rules, values are expected
    to be dictionaries or lists of items that match the rules defined. This
    should be used with an empty list or dictionary as a default value.

    Configuration data can be nested by including a dictionary of further
    rules in place of the default value.

    If the default value is an empty list, it is assumed to be a list of
    values of the type specified.

    Examples:

    >>> pot = ConfigDict(_rules={'potatoes': ['How many potatoes?', 'int', 0],
    ...                          'carrots': ['How many carrots?', int, 99],
    ...                          'liquids': ['Fluids we like', False, {
    ...                                         'water': ['Liters', int, 0],
    ...                                         'vodka': ['Liters', int, 12]
    ...                                      }],
    ...                          'tags': ['Tags', {'c': ['C', int, 0],
    ...                                            'x': ['X', str, '']}, []],
    ...                          'colors': ['Colors', ('red', 'blue'), []]})
    >>> sorted(pot.keys()), sorted(pot.values())
    (['colors', 'liquids', 'tags'], [{...}, [], []])

    >>> pot['potatoes'] = pot['liquids']['vodka'] = "123"
    >>> pot['potatoes']
    123
    >>> pot['liquids']['vodka']
    123
    >>> pot['carrots']
    99

    >>> pot.walk('liquids.vodka')
    123
    >>> pot.walk('liquids/vodka', parent=True)
    ({...}, 'vodka')

    >>> pot['colors'].append('red')
    '0'
    >>> pot['colors'].extend(['blue', 'red', 'red'])
    >>> pot['colors']
    ['red', 'blue', 'red', 'red']

    >>> pot['tags'].append({'c': '123', 'x': 'woots'})
    '0'
    >>> pot['tags'][0]['c']
    123
    >>> pot['tags'].append({'z': 'invalid'})
    Traceback (most recent call last):
        ...
    ValueError: Invalid value for config/tags/1: ...

    >>> pot['evil'] = 123
    Traceback (most recent call last):
        ...
    InvalidKeyError: Invalid key for config: evil
    >>> pot['liquids']['evil'] = 123
    Traceback (most recent call last):
        ...
    InvalidKeyError: Invalid key for config/liquids: evil
    >>> pot['potatoes'] = "moo"
    Traceback (most recent call last):
        ...
    ValueError: Invalid value for config/potatoes: moo
    >>> pot['colors'].append('green')
    Traceback (most recent call last):
        ...
    ValueError: Invalid value for config/colors/4: green

    >>> pot.rules['potatoes']
    ['How many potatoes?', <type 'int'>, 0]

    >>> isinstance(pot['liquids'], ConfigDict)
    True
    """
    _NAME = 'config'

    def reset(self, rules=True, data=True):
        if rules:
            self.rules = {}
        if data:
            for key in self.keys():
                if hasattr(self[key], 'reset'):
                    self[key].reset(rules=rules, data=data)
                else:
                    dict.__delitem__(self, key)

    def all_keys(self):
        return list(set(self.keys()) | set(self.rules.keys())
                    - self.ignored_keys() - set(['_any']))

    def append(self, value):
        """Add to the dict using an autoselected key"""
        if '_any' in self.rules:
            k = b36(max([int(k, 36) for k in self.keys()] + [-1]) + 1).lower()
            self[k] = value
            return k
        else:
            raise UsageError(_('Cannot append to fixed dict'))

    def update(self, *args, **kwargs):
        """Reimplement update, so it goes through our sanity checks."""
        for src in args:
            if hasattr(src, 'keys'):
                for key in src:
                    self[key] = src[key]
            else:
                for key, val in src:
                    self[key] = val
        for key in kwargs:
            self[key] = kwargs[key]


class PathDict(ConfigDict):
    _RULES = {
        '_any': ['Data directory', 'directory', '']
    }


class ConfigManager(ConfigDict):
    """
    This class manages the live global mailpile configuration. This includes
    the settings themselves, as well as global objects like the index and
    references to any background worker threads.
    """
    DEFAULT_WORKDIR = os.environ.get('MAILPILE_HOME',
                                     os.path.expanduser('~/.mailpile'))

    def __init__(self, workdir=None, rules={}):
        ConfigDict.__init__(self, _rules=rules)
        self.workdir = workdir or self.DEFAULT_WORKDIR
        self.conffile = os.path.join(self.workdir, 'mailpile.cfg')

        self.background = None
        self.cron_worker = None
        self.http_worker = None
        self.dumb_worker = self.slow_worker = DumbWorker('Dumb worker', None)

        self.index = None
        self.vcards = {}
        self._mbox_cache = {}
        self._running = {}

    def _mkworkdir(self, session):
        if not os.path.exists(self.workdir):
            if session:
                session.ui.notify(_('Creating: %s') % self.workdir)
            os.mkdir(self.workdir)

    def parse_config(self, session, data, source='internal'):
        """
        Parse a config file fragment. Invalid data will be ignored, but will
        generate warnings in the session UI. Returns True on a clean parse,
        False if any of the settings were bogus.

        >>> cfg.parse_config(session, '[config/sys]\\nfd_cache_size = 123\\n')
        True
        >>> cfg.sys.fd_cache_size
        123

        >>> cfg.parse_config(session, '[config/bogus]\\nblabla = bla\\n')
        False
        >>> [l[1] for l in session.ui.log_buffer if 'bogus' in l[1]][0]
        u'Invalid (internal): section config/bogus does not exist'

        >>> cfg.parse_config(session, '[config/sys]\\nhistory_length = 321\\n'
        ...                                          'bogus_variable = 456\\n')
        False
        >>> cfg.sys.history_length
        321
        >>> [l[1] for l in session.ui.log_buffer if 'bogus_var' in l[1]][0]
        u'Invalid (internal): section config/sys, ...

        >>> cfg.parse_config(session, '[config/tags/a]\\nname = TagName\\n')
        True
        >>> cfg.tags['a']._key
        'a'
        >>> cfg.tags['a'].name
        u'TagName'
        """
        parser = CommentedEscapedConfigParser()
        parser.readfp(io.BytesIO(str(data)))
        okay = True

        def item_sorter(i):
            try:
                return (int(i[0], 36), i[1])
            except:
                return i

        for section in parser.sections():
            cfgpath = section.split(':')[0].split('/')[1:]
            cfg = self
            for part in cfgpath:
                if part in cfg:
                    cfg = cfg[part]
                elif '_any' in cfg.rules:
                    if isinstance(cfg, list):
                        cfg.append({})
                    else:
                        cfg[part] = {}
                    cfg = cfg[part]
                else:
                    if session:
                        msg = gettext(unicode('Invalid (%s): section %s does not '
                                       'exist')) % (source, section)
                        session.ui.warning(msg)
                    okay = False
            items = okay and parser.items(section) or []
            items.sort(key=item_sorter)
            for var, val in items:
                try:
                    cfg[var] = val
                except (ValueError, KeyError):
                    if session:
                        msg = gettext(unicode('Invalid (%s): section %s, variable %s')
                                      ) % (source, section, var)
                        session.ui.warning(msg)
                    okay = False
        return okay

    def load(self, session, filename=None):
        self._mkworkdir(session)
        self.index = None
        self.reset(rules=False, data=True)

        try:
            ocfg = os.path.join(self.workdir, 'config.rc')
            ocl = OldConfigLoader(filename=ocfg)
            if ocl.export(self) and session:
                session.ui.warning(_('WARNING: Imported old config from %s'
                                    ) % ocfg)
            elif ocl.lines and session:
                session.ui.warning(_('WARNING: Failed to import config from %s'
                                    ) % ocfg)
        except:
            import traceback
            traceback.print_exc()

        filename = filename or self.conffile
        lines = []
        try:
            fd = open(filename, 'rb')
            try:
                decrypt_and_parse_lines(fd, lambda l: lines.append(l))
            except ValueError:
                pass
            fd.close()
        except IOError:
            pass

        self.parse_config(session, '\n'.join(lines), source=filename)
        self.get_i18n_translation(session)

        self.vcards = VCardStore(self, self.data_directory('vcards',
                                                           mode='rw',
                                                           mkdir=True))
        self.vcards.load_vcards(session)

    def save(self):
        self._mkworkdir(None)
        fd = gpg_open(self.conffile, self.prefs.get('gpg_recipient'), 'wb')
        fd.write(self.as_config_bytes(private=True))
        fd.close()
        self.get_i18n_translation()

    def clear_mbox_cache(self):
        self._mbox_cache = {}

    def get_mailboxes(self):
        def fmt_mbxid(k):
            k = b36(int(k, 36))
            if len(k) > MBX_ID_LEN:
                raise ValueError(_('Mailbox ID too large: %s') % k)
            return (('0' * MBX_ID_LEN) + k)[-MBX_ID_LEN:]
        mailboxes = [fmt_mbxid(k) for k in self.sys.mailbox.keys()]
        mailboxes.sort()
        return [(k, self.sys.mailbox[k]) for k in mailboxes]

    def is_editable_message(self, msg_info):
        for ptr in msg_info[MailIndex.MSG_PTRS].split(', '):
            if not self.is_editable_mailbox(ptr[: MBX_ID_LEN]):
                return False
        editable = False
        for tid in msg_info[MailIndex.MSG_TAGS].split(', '):
            try:
                if self.tags and self.tags[tid].flag_editable:
                    editable = True
            except (KeyError, AttributeError):
                pass
        return editable

    def is_editable_mailbox(self, mailbox_id):
        mailbox_id = (mailbox_id is None and -1) or int(mailbox_id, 36)
        local_mailbox_id = int(self.sys.get('local_mailbox_id', 'ZZZZZ'), 36)
        return (mailbox_id == local_mailbox_id)

    def open_mailbox(self, session, mailbox_id):
        try:
            mbx_id = mailbox_id.lower()
            mfn = self.sys.mailbox[mbx_id]
            pfn = os.path.join(self.workdir, 'pickled-mailbox.%s' % mbx_id)
        except KeyError:
            raise NoSuchMailboxError(_('No such mailbox: %s') % mbx_id)

        try:
            if mbx_id in self._mbox_cache:
                self._mbox_cache[mbx_id].update_toc()
            else:
                if session:
                    session.ui.mark(_('%s: Updating: %s') % (mbx_id, mfn))
                self._mbox_cache[mbx_id] = cPickle.load(open(pfn, 'r'))
        except:
            if self.sys.debug:
                import traceback
                traceback.print_exc()
            if session:
                session.ui.mark(_('%s: Opening: %s (may take a while)'
                                 ) % (mbx_id, mfn))
            mbox = OpenMailbox(mfn)
            mbox.editable = self.is_editable_mailbox(mbx_id)
            mbox.save(session, to=pfn)
            self._mbox_cache[mbx_id] = mbox

        return self._mbox_cache[mbx_id]

    def open_local_mailbox(self, session):
        local_id = self.sys.get('local_mailbox_id', None)
        if not local_id:
            mailbox = os.path.join(self.workdir, 'mail')
            mbx = IncrementalMaildir(mailbox)
            local_id = self.sys.mailbox.append(mailbox)
            local_id = (('0' * MBX_ID_LEN) + local_id)[-MBX_ID_LEN:]
            self.sys.local_mailbox_id = local_id
        else:
            local_id = (('0' * MBX_ID_LEN) + local_id)[-MBX_ID_LEN:]
        return local_id, self.open_mailbox(session, local_id)

    def get_profile(self, email=None):
        find = email or self.prefs.get('default_email', None)
        default_profile = {
            'name': None,
            'email': find,
            'signature': None,
            'route': self.prefs.default_route
        }
        for profile in self.profiles:
            if profile.email == find or not find:
                if not email:
                    self.prefs.default_email = profile.email
                return dict_merge(default_profile, profile)
        return default_profile

    def get_sendmail(self, frm, rcpts='-t'):
        return self.get_profile(frm)['route'] % {
            'rcpt': ', '.join(rcpts)
        }

    def data_directory(self, ftype, mode='rb', mkdir=False):
        """
        Return the path to a data directory for a particular type of file
        data, optionally creating the directory if it is missing.

        >>> p = cfg.data_directory('html_theme', mode='r', mkdir=False)
        >>> p == os.path.abspath('static/default')
        True
        """
        # This should raise a KeyError if the ftype is unrecognized
        bpath = self.sys.path.get(ftype)
        if not bpath.startswith('/'):
            cpath = os.path.join(self.workdir, bpath)
            if os.path.exists(cpath) or 'w' in mode:
                bpath = cpath
                if mkdir and not os.path.exists(cpath):
                    os.mkdir(cpath)
            else:
                bpath = os.path.join(os.path.dirname(__file__), '..', bpath)
        return os.path.abspath(bpath)

    def history_file(self):
        return os.path.join(self.workdir, 'history')

    def mailindex_file(self):
        return os.path.join(self.workdir, 'mailpile.idx')

    def postinglist_dir(self, prefix):
        d = os.path.join(self.workdir, 'search')
        if not os.path.exists(d):
            os.mkdir(d)
        d = os.path.join(d, prefix and prefix[0] or '_')
        if not os.path.exists(d):
            os.mkdir(d)
        return d

    def get_index(self, session):
        if self.index:
            return self.index
        idx = MailIndex(self)
        idx.load(session)
        self.index = idx
        return idx

    def get_i18n_translation(self, session=None):
        language = self.prefs.language
        trans = None
        if language != "":
            try:
                trans = translation("mailpile", "locale",
                                    [language], codeset="utf-8")
            except IOError:
                if session:
                    session.ui.warning('Failed to load language %s' % language)
        if not trans:
            trans = translation("mailpile", "locale", codeset='utf-8', fallback=True)
            if session and isinstance(trans, NullTranslations):
                session.ui.warning('Failed to configure i18n. Using fallback.')

        if trans:
            trans.set_output_charset("utf-8")
            trans.install(unicode=True)
        return trans

    def open_file(self, ftype, fpath, mode='rb', mkdir=False):
        if '..' in fpath:
            raise ValueError(_('Parent paths are not allowed'))
        bpath = self.data_directory(ftype, mode=mode, mkdir=mkdir)
        fpath = os.path.join(bpath, fpath)
        return fpath, open(fpath, mode)

    def prepare_workers(config, session, daemons=False):
        # Set globals from config first...
        mailpile.util.APPEND_FD_CACHE_SIZE = config.sys.fd_cache_size

        if not config.background:
            # Create a silent background session
            config.background = Session(config)
            config.background.ui = BackgroundInteraction(config)
            config.background.ui.block()

        # Start the workers
        if config.slow_worker == config.dumb_worker:
            config.slow_worker = Worker('Slow worker', session)
            config.slow_worker.start()
        if daemons and not config.cron_worker:
            config.cron_worker = Cron('Cron worker', session)
            config.cron_worker.start()

            # Schedule periodic rescanning, if requested.
            rescan_interval = config.prefs.rescan_interval
            if rescan_interval:
                def rescan():
                    if 'rescan' not in config._running:
                        rsc = Rescan(session, 'rescan')
                        rsc.serialize = False
                        config.slow_worker.add_task(None, 'Rescan', rsc.run)
                config.cron_worker.add_task('rescan', rescan_interval, rescan)

        if daemons and not config.http_worker:
            # Start the HTTP worker if requested
            sspec = (config.sys.http_host, config.sys.http_port)
            if sspec[0].lower() != 'disabled' and sspec[1] >= 0:
                config.http_worker = HttpWorker(session, sspec)
                config.http_worker.start()

    def stop_workers(config):
        for w in (config.http_worker, config.slow_worker, config.cron_worker):
            if w:
                w.quit()


# FIXME: Delete this when it is no longer needed.
class OldConfigLoader:
    """
    Load legacy config data into new config.

    >>> ocl = OldConfigLoader()
    >>> ocl.lines = ['obfuscate_index = 1234',
    ...              'tag:0 = Honk/Honk']
    >>> ocl.export(cfg)
    True
    >>> cfg.prefs.obfuscate_index
    u'1234'
    >>> cfg.tags['0'].slug
    'honk/honk'
    """
    def __init__(self, filename=None):
        self.lines = []
        if filename:
            try:
                fd = open(filename, 'rb')
                try:
                    decrypt_and_parse_lines(fd, lambda l: self.lines.append(l))
                except ValueError:
                    pass
                fd.close()
            except IOError:
                pass

    def parse(self, line):
        var, value = line.split(' = ', 1)
        if ':' in var:
            cat, var = var.split(':', 1)
        else:
            cat = None
        return cat, var, value

    def export(self, config):
        errors = 0
        mailboxes = {}
        for line in self.lines:
            line = line.strip()
            if not line or line.startswith('#'):
                continue

            try:
                cat, var, val = self.parse(line)
                if not cat:
                    for sect in (config.sys, config.prefs):
                        if var in sect.rules:
                            sect[var] = val
                elif cat == 'filter':
                    config.filters[var] = {'comment': val}
                elif cat == 'filter_tags':
                    config.filters[var]['tags'] = val
                elif cat == 'filter_terms':
                    config.filters[var]['terms'] = val
                elif cat == 'mailbox':
                    mailboxes[var] = val
                elif cat == 'my_from':
                    if not config.get_profile(email=var).get('email'):
                        config.profiles.append({
                            'email': var,
                            'name': val,
                        })
                elif cat == 'my_sendmail':
                    config.get_profile(email=var)['route'] = val
                elif cat == 'tag':
                    config.tags[var] = {'name': val, 'slug': val.lower()}

            except Exception as e:
                print(_('Could not parse (%s): %s') % (e, line))
                errors += 1

        mbox_ids = mailboxes.keys()
        mbox_ids.sort(key=lambda k: int(k, 36))
        for mbox_id in mbox_ids:
            mbox_fn = mailboxes[mbox_id]
            try:
                nid = '0'
                while int(nid, 36) != int(mbox_id, 36):
                    nid = config.sys.mailbox.append('/dev/null')
                config.sys.mailbox[mbox_id] = mbox_fn
            except IndexError:
                print(_('Could not assign mailbox:%s = %s') % (mbox_id, mbox_fn))

        for writable in ('Blank', 'Drafts'):
            tid = config.get_tag_id(writable)
            if tid and tid not in config.sys.writable_tags:
                config.sys.writable_tags.append(tid)

        return self.lines and (errors == 0)


##############################################################################

if __name__ == "__main__":
    import doctest
    import sys
    import mailpile.config
    import mailpile.defaults
    import mailpile.plugins.tags
    import mailpile.ui

    translation("mailpile", "locale").install(unicode=True)

    cfg = mailpile.config.ConfigManager(rules=mailpile.defaults.CONFIG_RULES)
    session = mailpile.ui.Session(cfg)
    session.ui.block()

    for tn in range(0, 11):
        cfg.tags.append({'name': 'Test Tag %s' % tn})

    assert(cfg.tags.a['name'] == 'Test Tag 10')
    assert(cfg.sys.http_port ==
           mailpile.defaults.CONFIG_RULES['sys'][-1]['http_port'][-1])
    assert(cfg.sys.path.vcards == 'vcards')
    assert(cfg.walk('sys.path.vcards') == 'vcards')

    results = doctest.testmod(optionflags=doctest.ELLIPSIS,
                              extraglobs={'cfg': cfg,
                                          'session': session})
    print('%s' % (results, ))
    if results.failed:
        sys.exit(1)<|MERGE_RESOLUTION|>--- conflicted
+++ resolved
@@ -7,16 +7,11 @@
 import json
 import os
 import re
-<<<<<<< HEAD
 try:
     import ConfigParser
 except ImportError:
     import configparser as ConfigParser
-from gettext import translation, gettext
-=======
-import ConfigParser
 from gettext import translation, gettext, NullTranslations
->>>>>>> 7d478655
 
 try:
     from urllib import quote, unquote
