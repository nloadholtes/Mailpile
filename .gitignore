*.pyc
*.mo
<<<<<<< HEAD
build/
dist/
mailpile.egg-info/
mailpile-tmp.py
=======
*~
>>>>>>> ce476089
<|MERGE_RESOLUTION|>--- conflicted
+++ resolved
@@ -1,10 +1,7 @@
 *.pyc
 *.mo
-<<<<<<< HEAD
 build/
 dist/
 mailpile.egg-info/
 mailpile-tmp.py
-=======
-*~
->>>>>>> ce476089
+*~